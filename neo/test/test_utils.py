--- conflicted
+++ resolved
@@ -440,16 +440,8 @@
             assert_same_attributes(block.segments[epoch_idx].irregularlysampledsignals[0],
                                    irrsig_target)
             assert_same_attributes(block.segments[epoch_idx].events[0],
-<<<<<<< HEAD
                                    event.time_shift(- epoch.times[epoch_idx]).time_slice(
                                        t_start=0 * pq.s, t_stop=epoch.durations[epoch_idx]))
-=======
-                                   event.duplicate_with_new_data(
-                                       event.times - epoch.times[epoch_idx],
-                                       event.labels
-                                    ).time_slice(t_start=0 * pq.s,
-                                                 t_stop=epoch.durations[epoch_idx]))
->>>>>>> baf8daa0
 
         assert_same_attributes(block.segments[0].epochs[0],
                                epoch.time_shift(- epoch.times[0]).time_slice(t_start=0 * pq.s,
