# -*- coding: utf-8 -*-
"""
Tests of the neo.core.analogsignalarray.AnalogSignalArrayArray class
"""

import os
import pickle

import unittest
import warnings

import numpy as np
import quantities as pq

from neo.core.dataobject import ArrayDict

try:
    from IPython.lib.pretty import pretty
except ImportError as err:
    HAVE_IPYTHON = False
else:
    HAVE_IPYTHON = True

from numpy.testing import assert_array_equal
from neo.core.analogsignal import AnalogSignal
from neo.core import Segment, ChannelIndex
from neo.test.tools import (assert_arrays_almost_equal, assert_arrays_equal,
                            assert_neo_object_is_compliant, assert_same_sub_schema)
from neo.test.generate_datasets import (get_fake_value, get_fake_values, fake_neo,
                                        TEST_ANNOTATIONS)


class Test__generate_datasets(unittest.TestCase):
    def setUp(self):
        np.random.seed(0)
        self.annotations = dict(
            [(str(x), TEST_ANNOTATIONS[x]) for x in range(len(TEST_ANNOTATIONS))])

    def test__get_fake_values(self):
        self.annotations['seed'] = 0
        signal = get_fake_value('signal', pq.Quantity, seed=0, dim=2)
        sampling_rate = get_fake_value('sampling_rate', pq.Quantity, seed=1, dim=0)
        t_start = get_fake_value('t_start', pq.Quantity, seed=2, dim=0)
        name = get_fake_value('name', str, seed=3, obj=AnalogSignal)
        description = get_fake_value('description', str, seed=4, obj='AnalogSignal')
        file_origin = get_fake_value('file_origin', str)
        arr_ann = get_fake_value('array_annotations', dict, seed=6, obj=AnalogSignal, n=4)
        attrs1 = {'name': name, 'description': description, 'file_origin': file_origin}
        attrs2 = attrs1.copy()
        attrs2.update(self.annotations)
        attrs2['array_annotations'] = arr_ann

        res11 = get_fake_values(AnalogSignal, annotate=False, seed=0)
        res12 = get_fake_values('AnalogSignal', annotate=False, seed=0)
        res21 = get_fake_values(AnalogSignal, annotate=True, seed=0)
        res22 = get_fake_values('AnalogSignal', annotate=True, seed=0)

        assert_arrays_equal(res11.pop('signal'), signal)
        assert_arrays_equal(res12.pop('signal'), signal)
        assert_arrays_equal(res21.pop('signal'), signal)
        assert_arrays_equal(res22.pop('signal'), signal)

        assert_arrays_equal(res11.pop('sampling_rate'), sampling_rate)
        assert_arrays_equal(res12.pop('sampling_rate'), sampling_rate)
        assert_arrays_equal(res21.pop('sampling_rate'), sampling_rate)
        assert_arrays_equal(res22.pop('sampling_rate'), sampling_rate)

        assert_arrays_equal(res11.pop('t_start'), t_start)
        assert_arrays_equal(res12.pop('t_start'), t_start)
        assert_arrays_equal(res21.pop('t_start'), t_start)
        assert_arrays_equal(res22.pop('t_start'), t_start)

        self.assertEqual(res11, attrs1)
        self.assertEqual(res12, attrs1)
        # Array annotations need to be compared separately
        # because numpy arrays define equality differently
        arr_ann_res21 = res21.pop('array_annotations')
        arr_ann_attrs2 = attrs2.pop('array_annotations')
        self.assertEqual(res21, attrs2)
        assert_arrays_equal(arr_ann_res21['valid'], arr_ann_attrs2['valid'])
        assert_arrays_equal(arr_ann_res21['number'], arr_ann_attrs2['number'])
        arr_ann_res22 = res22.pop('array_annotations')
        self.assertEqual(res22, attrs2)
        assert_arrays_equal(arr_ann_res22['valid'], arr_ann_attrs2['valid'])
        assert_arrays_equal(arr_ann_res22['number'], arr_ann_attrs2['number'])

    def test__fake_neo__cascade(self):
        self.annotations['seed'] = None
        obj_type = 'AnalogSignal'
        cascade = True
        res = fake_neo(obj_type=obj_type, cascade=cascade)

        self.assertTrue(isinstance(res, AnalogSignal))
        assert_neo_object_is_compliant(res)
        self.assertEqual(res.annotations, self.annotations)

    def test__fake_neo__nocascade(self):
        self.annotations['seed'] = None
        obj_type = AnalogSignal
        cascade = False
        res = fake_neo(obj_type=obj_type, cascade=cascade)

        self.assertTrue(isinstance(res, AnalogSignal))
        assert_neo_object_is_compliant(res)
        self.assertEqual(res.annotations, self.annotations)


class TestAnalogSignalArrayConstructor(unittest.TestCase):
    def test__create_from_list(self):
        data = [(i, i, i) for i in range(10)]  # 3 signals each with 10 samples
        rate = 1000 * pq.Hz
        signal = AnalogSignal(data, sampling_rate=rate, units="mV")
        assert_neo_object_is_compliant(signal)
        self.assertEqual(signal.shape, (10, 3))
        self.assertEqual(signal.t_start, 0 * pq.ms)
        self.assertEqual(signal.t_stop, len(data) / rate)
        self.assertEqual(signal[9, 0], 9000 * pq.uV)

    def test__create_from_numpy_array(self):
        data = np.arange(20.0).reshape((10, 2))
        rate = 1 * pq.kHz
        signal = AnalogSignal(data, sampling_rate=rate, units="uV")
        assert_neo_object_is_compliant(signal)
        self.assertEqual(signal.t_start, 0 * pq.ms)
        self.assertEqual(signal.t_stop, data.shape[0] / rate)
        self.assertEqual(signal[9, 0], 0.018 * pq.mV)
        self.assertEqual(signal[9, 1], 19 * pq.uV)

    def test__create_from_quantities_array(self):
        data = np.arange(20.0).reshape((10, 2)) * pq.mV
        rate = 5000 * pq.Hz
        signal = AnalogSignal(data, sampling_rate=rate)
        assert_neo_object_is_compliant(signal)
        self.assertEqual(signal.t_start, 0 * pq.ms)
        self.assertEqual(signal.t_stop, data.shape[0] / rate)
        self.assertEqual(signal[9, 0], 18000 * pq.uV)

    def test__create_from_quantities_with_inconsistent_units_ValueError(self):
        data = np.arange(20.0).reshape((10, 2)) * pq.mV
        self.assertRaises(ValueError, AnalogSignal, data, sampling_rate=1 * pq.kHz, units="nA")

    def test__create_with_copy_true_should_return_copy(self):
        data = np.arange(20.0).reshape((10, 2)) * pq.mV
        rate = 5000 * pq.Hz
        signal = AnalogSignal(data, copy=True, sampling_rate=rate)
        assert_neo_object_is_compliant(signal)
        data[3, 0] = 0.099 * pq.V
        self.assertNotEqual(signal[3, 0], 99 * pq.mV)

    def test__create_with_copy_false_should_return_view(self):
        data = np.arange(20.0).reshape((10, 2)) * pq.mV
        rate = 5000 * pq.Hz
        signal = AnalogSignal(data, copy=False, sampling_rate=rate)
        assert_neo_object_is_compliant(signal)
        data[3, 0] = 99 * pq.mV
        self.assertEqual(signal[3, 0], 99000 * pq.uV)

        # signal must not be 1D - should raise Exception if 1D


class TestAnalogSignalArrayProperties(unittest.TestCase):
    def setUp(self):
        self.t_start = [0.0 * pq.ms, 100 * pq.ms, -200 * pq.ms]
        self.rates = [1 * pq.kHz, 420 * pq.Hz, 999 * pq.Hz]
        self.data = [np.arange(10.0).reshape((5, 2)) * pq.nA,
                     np.arange(-100.0, 100.0, 10.0).reshape((4, 5)) * pq.mV,
                     np.random.uniform(size=(100, 4)) * pq.uV]
        self.signals = [AnalogSignal(D, sampling_rate=r, t_start=t) for r, D, t in
                        zip(self.rates, self.data, self.t_start)]

    def test__compliant(self):
        for signal in self.signals:
            assert_neo_object_is_compliant(signal)

    def test__t_stop(self):
        for i, signal in enumerate(self.signals):
            targ = self.t_start[i] + self.data[i].shape[0] / self.rates[i]
            self.assertEqual(signal.t_stop, targ)

    def test__duration(self):
        for signal in self.signals:
            self.assertAlmostEqual(signal.duration, signal.t_stop - signal.t_start, delta=1e-15)

    def test__sampling_period(self):
        for signal, rate in zip(self.signals, self.rates):
            self.assertEqual(signal.sampling_period, 1 / rate)

    def test__times(self):
        for i, signal in enumerate(self.signals):
            targ = np.arange(self.data[i].shape[0])
            targ = targ / self.rates[i] + self.t_start[i]
            assert_arrays_almost_equal(signal.times, targ, 1e-12 * pq.ms)

    def test__children(self):
        signal = self.signals[0]

        segment = Segment(name='seg1')
        segment.analogsignals = [signal]
        segment.create_many_to_one_relationship()

        chx = ChannelIndex(name='chx1', index=np.arange(signal.shape[1]))
        chx.analogsignals = [signal]
        chx.create_many_to_one_relationship()

        self.assertEqual(signal._single_parent_objects, ('Segment', 'ChannelIndex'))
        self.assertEqual(signal._multi_parent_objects, ())

        self.assertEqual(signal._single_parent_containers, ('segment', 'channel_index'))
        self.assertEqual(signal._multi_parent_containers, ())

        self.assertEqual(signal._parent_objects, ('Segment', 'ChannelIndex'))
        self.assertEqual(signal._parent_containers, ('segment', 'channel_index'))

        self.assertEqual(len(signal.parents), 2)
        self.assertEqual(signal.parents[0].name, 'seg1')
        self.assertEqual(signal.parents[1].name, 'chx1')

        assert_neo_object_is_compliant(signal)

    def test__repr(self):
        for i, signal in enumerate(self.signals):
            prepr = repr(signal)
            targ = '<AnalogSignal(%s, [%s, %s], sampling rate: %s)>' \
                   '' % (repr(self.data[i]), self.t_start[i],
                         self.t_start[i] + len(self.data[i]) / self.rates[i], self.rates[i])
            self.assertEqual(prepr, targ)


class TestAnalogSignalArrayArrayMethods(unittest.TestCase):
    def setUp(self):
        self.data1 = np.arange(55.0).reshape((11, 5))
        self.data1quant = self.data1 * pq.nA
        self.arr_ann1 = {'anno1': np.arange(5), 'anno2': ['a', 'b', 'c', 'd', 'e']}
        self.signal1 = AnalogSignal(self.data1quant, sampling_rate=1 * pq.kHz, name='spam',
                                    description='eggs', file_origin='testfile.txt',
                                    array_annotations=self.arr_ann1, arg1='test')
        self.data2 = np.array([[0, 1, 2, 3, 4, 5], [0, 1, 2, 3, 4, 5]]).T
        self.data2quant = self.data2 * pq.mV
        self.arr_ann2 = {'anno1': [10, 11], 'anno2': ['k', 'l']}
        self.signal2 = AnalogSignal(self.data2quant, sampling_rate=1.0 * pq.Hz, name='spam',
                                    description='eggs', file_origin='testfile.txt',
                                    array_annotations=self.arr_ann2, arg1='test')

    def test__compliant(self):
        assert_neo_object_is_compliant(self.signal1)
        self.assertEqual(self.signal1.name, 'spam')
        self.assertEqual(self.signal1.description, 'eggs')
        self.assertEqual(self.signal1.file_origin, 'testfile.txt')
        self.assertEqual(self.signal1.annotations, {'arg1': 'test'})
        assert_arrays_equal(self.signal1.array_annotations['anno1'], np.arange(5))
        assert_arrays_equal(self.signal1.array_annotations['anno2'],
                            np.array(['a', 'b', 'c', 'd', 'e']))
        self.assertIsInstance(self.signal1.array_annotations, ArrayDict)

        assert_neo_object_is_compliant(self.signal2)
        self.assertEqual(self.signal2.name, 'spam')
        self.assertEqual(self.signal2.description, 'eggs')
        self.assertEqual(self.signal2.file_origin, 'testfile.txt')
        self.assertEqual(self.signal2.annotations, {'arg1': 'test'})
        assert_arrays_equal(self.signal2.array_annotations['anno1'], np.array([10, 11]))
        assert_arrays_equal(self.signal2.array_annotations['anno2'], np.array(['k', 'l']))
        self.assertIsInstance(self.signal2.array_annotations, ArrayDict)

    def test__index_dim1_should_return_single_channel_analogsignalarray(self):
        result = self.signal1[:, 0]
        self.assertIsInstance(result, AnalogSignal)
        assert_neo_object_is_compliant(result)
        self.assertEqual(result.name, 'spam')
        self.assertEqual(result.description, 'eggs')
        self.assertEqual(result.file_origin, 'testfile.txt')
        self.assertEqual(result.annotations, {'arg1': 'test'})
        assert_arrays_equal(result.array_annotations['anno1'], np.array([0]))
        assert_arrays_equal(result.array_annotations['anno2'], np.array(['a']))
        self.assertIsInstance(result.array_annotations, ArrayDict)

        self.assertEqual(result.t_stop, self.signal1.t_stop)
        self.assertEqual(result.t_start, self.signal1.t_start)
        self.assertEqual(result.sampling_rate, self.signal1.sampling_rate)
        assert_arrays_equal(result, self.data1[:, 0].reshape(-1, 1))

    def test__index_dim1_and_slice_dim0_should_return_single_channel_analogsignalarray(self):
        result = self.signal1[2:7, 0]
        self.assertIsInstance(result, AnalogSignal)
        assert_neo_object_is_compliant(result)
        self.assertEqual(result.shape, (5, 1))
        self.assertEqual(result.name, 'spam')
        self.assertEqual(result.description, 'eggs')
        self.assertEqual(result.file_origin, 'testfile.txt')
        self.assertEqual(result.annotations, {'arg1': 'test'})
        assert_arrays_equal(result.array_annotations['anno1'], np.array([0]))
        assert_arrays_equal(result.array_annotations['anno2'], np.array(['a']))
        self.assertIsInstance(result.array_annotations, ArrayDict)

        self.assertEqual(result.t_start, self.signal1.t_start + 2 * self.signal1.sampling_period)
        self.assertEqual(result.t_stop, self.signal1.t_start + 7 * self.signal1.sampling_period)
        self.assertEqual(result.sampling_rate, self.signal1.sampling_rate)
        assert_arrays_equal(result, self.data1[2:7, 0].reshape(-1, 1))

    def test__index_dim0_should_return_quantity_array(self):
        # i.e. values from all signals for a single point in time
        result = self.signal1[3, :]
        self.assertIsInstance(result, pq.Quantity)
        self.assertFalse(hasattr(result, 'name'))
        self.assertFalse(hasattr(result, 'description'))
        self.assertFalse(hasattr(result, 'file_origin'))
        self.assertFalse(hasattr(result, 'annotations'))
        self.assertFalse(hasattr(result, 'array_annotations'))

        self.assertEqual(result.shape, (5,))
        self.assertFalse(hasattr(result, "t_start"))
        self.assertEqual(result.units, pq.nA)
        assert_arrays_equal(result, self.data1[3, :])

    def test__index_dim0_and_slice_dim1_should_return_quantity_array(self):
        # i.e. values from a subset of signals for a single point in time
        result = self.signal1[3, 2:5]
        self.assertIsInstance(result, pq.Quantity)
        self.assertFalse(hasattr(result, 'name'))
        self.assertFalse(hasattr(result, 'description'))
        self.assertFalse(hasattr(result, 'file_origin'))
        self.assertFalse(hasattr(result, 'annotations'))
        self.assertFalse(hasattr(result, 'array_annotations'))

        self.assertEqual(result.shape, (3,))
        self.assertFalse(hasattr(result, "t_start"))
        self.assertEqual(result.units, pq.nA)
        assert_arrays_equal(result, self.data1[3, 2:5])

    def test__index_as_string_IndexError(self):
        self.assertRaises(IndexError, self.signal1.__getitem__, 5.)

    def test__slice_both_dimensions_should_return_analogsignalarray(self):
        result = self.signal1[0:3, 0:3]
        self.assertIsInstance(result, AnalogSignal)
        assert_neo_object_is_compliant(result)
        self.assertEqual(result.name, 'spam')
        self.assertEqual(result.description, 'eggs')
        self.assertEqual(result.file_origin, 'testfile.txt')
        self.assertEqual(result.annotations, {'arg1': 'test'})
        assert_arrays_equal(result.array_annotations['anno1'], np.array([0, 1, 2]))
        assert_arrays_equal(result.array_annotations['anno2'], np.array(['a', 'b', 'c']))
        self.assertIsInstance(result.array_annotations, ArrayDict)

        targ = AnalogSignal([[0, 1, 2], [5, 6, 7], [10, 11, 12]], dtype=float, units="nA",
                            sampling_rate=1 * pq.kHz, name='spam', description='eggs',
                            file_origin='testfile.txt', arg1='test')
        assert_neo_object_is_compliant(targ)

        self.assertEqual(result.t_stop, targ.t_stop)
        self.assertEqual(result.t_start, targ.t_start)
        self.assertEqual(result.sampling_rate, targ.sampling_rate)
        self.assertEqual(result.shape, targ.shape)
        assert_same_sub_schema(result, targ)
        assert_arrays_equal(result, self.data1[0:3, 0:3])

    def test__slice_only_first_dimension_should_return_analogsignalarray(self):
        result = self.signal1[2:7]
        self.assertIsInstance(result, AnalogSignal)
        assert_neo_object_is_compliant(result)
        self.assertEqual(result.name, 'spam')
        self.assertEqual(result.description, 'eggs')
        self.assertEqual(result.file_origin, 'testfile.txt')
        self.assertEqual(result.annotations, {'arg1': 'test'})
        assert_arrays_equal(result.array_annotations['anno1'], np.arange(5))
        assert_arrays_equal(result.array_annotations['anno2'], np.array(['a', 'b', 'c', 'd', 'e']))
        self.assertIsInstance(result.array_annotations, ArrayDict)

        self.assertEqual(result.shape, (5, 5))
        self.assertEqual(result.t_start, self.signal1.t_start + 2 * self.signal1.sampling_period)
        self.assertEqual(result.t_stop, self.signal1.t_start + 7 * self.signal1.sampling_period)
        self.assertEqual(result.sampling_rate, self.signal1.sampling_rate)
        assert_arrays_equal(result, self.data1[2:7])

    def test__getitem_should_return_single_quantity(self):
        # quantities drops the units in this case
        self.assertEqual(self.signal1[9, 3], 48000 * pq.pA)
        self.assertEqual(self.signal1[9][3], self.signal1[9, 3])
        self.assertTrue(hasattr(self.signal1[9, 3], 'units'))
        self.assertRaises(IndexError, self.signal1.__getitem__, (99, 73))

    def test_comparison_operators(self):
        assert_arrays_equal(self.signal1[0:3, 0:3] >= 5 * pq.nA, np.array(
            [[False, False, False], [True, True, True], [True, True, True]]))
        assert_arrays_equal(self.signal1[0:3, 0:3] >= 5 * pq.pA, np.array(
            [[False, True, True], [True, True, True], [True, True, True]]))
        assert_arrays_equal(self.signal1[0:3, 0:3] == 5 * pq.nA, np.array(
            [[False, False, False], [True, False, False], [False, False, False]]))
        assert_arrays_equal(self.signal1[0:3, 0:3] == self.signal1[0:3, 0:3],
                            np.array([[True, True, True], [True, True, True], [True, True, True]]))

    def test__comparison_with_inconsistent_units_should_raise_Exception(self):
        self.assertRaises(ValueError, self.signal1.__gt__, 5 * pq.mV)

    def test__simple_statistics(self):
        self.assertEqual(self.signal1.max(), 54000 * pq.pA)
        self.assertEqual(self.signal1.min(), 0 * pq.nA)
        self.assertEqual(self.signal1.mean(), 27 * pq.nA)
        self.assertEqual(self.signal1.std(), self.signal1.magnitude.std() * pq.nA)
        self.assertEqual(self.signal1.var(), self.signal1.magnitude.var() * pq.nA ** 2)

    def test__rescale_same(self):
        result = self.signal1.copy()
        result = result.rescale(pq.nA)

        self.assertIsInstance(result, AnalogSignal)
        assert_neo_object_is_compliant(result)
        self.assertEqual(result.name, 'spam')
        self.assertEqual(result.description, 'eggs')
        self.assertEqual(result.file_origin, 'testfile.txt')
        self.assertEqual(result.annotations, {'arg1': 'test'})
        assert_arrays_equal(result.array_annotations['anno1'], np.arange(5))
        assert_arrays_equal(result.array_annotations['anno2'], np.array(['a', 'b', 'c', 'd', 'e']))
        self.assertIsInstance(result.array_annotations, ArrayDict)

        self.assertEqual(result.units, 1 * pq.nA)
        assert_arrays_equal(result, self.data1)
        assert_same_sub_schema(result, self.signal1)

    def test__rescale_new(self):
        result = self.signal1.copy()
        result = result.rescale(pq.pA)

        self.assertIsInstance(result, AnalogSignal)
        assert_neo_object_is_compliant(result)
        self.assertEqual(result.name, 'spam')
        self.assertEqual(result.description, 'eggs')
        self.assertEqual(result.file_origin, 'testfile.txt')
        self.assertEqual(result.annotations, {'arg1': 'test'})
        assert_arrays_equal(result.array_annotations['anno1'], np.arange(5))
        assert_arrays_equal(result.array_annotations['anno2'], np.array(['a', 'b', 'c', 'd', 'e']))
        self.assertIsInstance(result.array_annotations, ArrayDict)

        self.assertEqual(result.units, 1 * pq.pA)
        assert_arrays_almost_equal(np.array(result), self.data1 * 1000., 1e-10)

    def test__time_slice(self):
        t_start = 2 * pq.s
        t_stop = 4 * pq.s

        result = self.signal2.time_slice(t_start, t_stop)
        self.assertIsInstance(result, AnalogSignal)
        assert_neo_object_is_compliant(result)
        self.assertEqual(result.name, 'spam')
        self.assertEqual(result.description, 'eggs')
        self.assertEqual(result.file_origin, 'testfile.txt')
        self.assertEqual(result.annotations, {'arg1': 'test'})
        assert_arrays_equal(result.array_annotations['anno1'], np.array([10, 11]))
        assert_arrays_equal(result.array_annotations['anno2'], np.array(['k', 'l']))

        targ = AnalogSignal(np.array([[2., 3.], [2., 3.]]).T, sampling_rate=1.0 * pq.Hz,
                            units='mV', t_start=t_start, name='spam', description='eggs',
                            file_origin='testfile.txt', arg1='test')
        assert_neo_object_is_compliant(result)

        self.assertEqual(result.t_stop, t_stop)
        self.assertEqual(result.t_start, t_start)
        self.assertEqual(result.sampling_rate, targ.sampling_rate)
        assert_array_equal(result, targ)
        assert_same_sub_schema(result, targ)

    def test__time_slice__out_of_bounds_ValueError(self):
        t_start_good = 2 * pq.s
        t_stop_good = 4 * pq.s
        t_start_bad = -2 * pq.s
        t_stop_bad = 40 * pq.s

        self.assertRaises(ValueError, self.signal2.time_slice, t_start_good, t_stop_bad)
        self.assertRaises(ValueError, self.signal2.time_slice, t_start_bad, t_stop_good)
        self.assertRaises(ValueError, self.signal2.time_slice, t_start_bad, t_stop_bad)

    def test__time_equal(self):
        t_start = 0 * pq.s
        t_stop = 6 * pq.s

        result = self.signal2.time_slice(t_start, t_stop)
        self.assertIsInstance(result, AnalogSignal)
        assert_neo_object_is_compliant(result)
        self.assertEqual(result.name, 'spam')
        self.assertEqual(result.description, 'eggs')
        self.assertEqual(result.file_origin, 'testfile.txt')
        self.assertEqual(result.annotations, {'arg1': 'test'})
        assert_arrays_equal(result.array_annotations['anno1'], np.array([10, 11]))
        assert_arrays_equal(result.array_annotations['anno2'], np.array(['k', 'l']))
        self.assertIsInstance(result.array_annotations, ArrayDict)

        self.assertEqual(result.t_stop, t_stop)
        self.assertEqual(result.t_start, t_start)
        assert_array_equal(result, self.signal2)
        assert_same_sub_schema(result, self.signal2)

    def test__time_slice__offset(self):
        self.signal2.t_start = 10.0 * pq.s
        assert_neo_object_is_compliant(self.signal2)

        t_start = 12 * pq.s
        t_stop = 14 * pq.s

        result = self.signal2.time_slice(t_start, t_stop)
        self.assertIsInstance(result, AnalogSignal)
        assert_neo_object_is_compliant(result)
        self.assertEqual(result.name, 'spam')
        self.assertEqual(result.description, 'eggs')
        self.assertEqual(result.file_origin, 'testfile.txt')
        self.assertEqual(result.annotations, {'arg1': 'test'})
        assert_arrays_equal(result.array_annotations['anno1'], np.array([10, 11]))
        assert_arrays_equal(result.array_annotations['anno2'], np.array(['k', 'l']))
        self.assertIsInstance(result.array_annotations, ArrayDict)

        targ = AnalogSignal(np.array([[2., 3.], [2., 3.]]).T, t_start=12.0 * pq.ms,
                            sampling_rate=1.0 * pq.Hz, units='mV', name='spam', description='eggs',
                            file_origin='testfile.txt', arg1='test')
        assert_neo_object_is_compliant(result)

        self.assertEqual(self.signal2.t_start, 10.0 * pq.s)
        self.assertEqual(result.t_stop, t_stop)
        self.assertEqual(result.t_start, t_start)
        self.assertEqual(result.sampling_rate, targ.sampling_rate)
        assert_arrays_equal(result, targ)
        assert_same_sub_schema(result, targ)

    def test__time_slice__different_units(self):
        self.signal2.t_start = 10.0 * pq.ms
        assert_neo_object_is_compliant(self.signal2)

        t_start = 2 * pq.s + 10.0 * pq.ms
        t_stop = 4 * pq.s + 10.0 * pq.ms

        result = self.signal2.time_slice(t_start, t_stop)
        self.assertIsInstance(result, AnalogSignal)
        assert_neo_object_is_compliant(result)
        self.assertEqual(result.name, 'spam')
        self.assertEqual(result.description, 'eggs')
        self.assertEqual(result.file_origin, 'testfile.txt')
        self.assertEqual(result.annotations, {'arg1': 'test'})
        assert_arrays_equal(result.array_annotations['anno1'], np.array([10, 11]))
        assert_arrays_equal(result.array_annotations['anno2'], np.array(['k', 'l']))
        self.assertIsInstance(result.array_annotations, ArrayDict)

        targ = AnalogSignal(np.array([[2., 3.], [2., 3.]]).T, t_start=t_start.rescale(pq.ms),
                            sampling_rate=1.0 * pq.Hz, units='mV', name='spam', description='eggs',
                            file_origin='testfile.txt', arg1='test')
        assert_neo_object_is_compliant(result)

        assert_neo_object_is_compliant(self.signal2)
        self.assertEqual(self.signal2.t_start, 10.0 * pq.ms)
        self.assertAlmostEqual(result.t_stop, t_stop, delta=1e-12 * pq.ms)
        self.assertAlmostEqual(result.t_start, t_start, delta=1e-12 * pq.ms)
        assert_arrays_almost_equal(result.times, targ.times, 1e-12 * pq.ms)
        self.assertEqual(result.sampling_rate, targ.sampling_rate)
        assert_arrays_equal(result, targ)
        assert_same_sub_schema(result, targ)

    def test__time_slice__no_explicit_time(self):
        self.signal2.t_start = 10.0 * pq.ms
        assert_neo_object_is_compliant(self.signal2)

        t1 = 2 * pq.s + 10.0 * pq.ms
        t2 = 4 * pq.s + 10.0 * pq.ms

        for t_start, t_stop in [(t1, None), (None, None), (None, t2)]:
            t_start_targ = t1 if t_start is not None else self.signal2.t_start
            t_stop_targ = t2 if t_stop is not None else self.signal2.t_stop

            result = self.signal2.time_slice(t_start, t_stop)
            self.assertIsInstance(result, AnalogSignal)
            assert_neo_object_is_compliant(result)
            self.assertEqual(result.name, 'spam')
            self.assertEqual(result.description, 'eggs')
            self.assertEqual(result.file_origin, 'testfile.txt')
            self.assertEqual(result.annotations, {'arg1': 'test'})
            assert_arrays_equal(result.array_annotations['anno1'], np.array([10, 11]))
            assert_arrays_equal(result.array_annotations['anno2'], np.array(['k', 'l']))
            self.assertIsInstance(result.array_annotations, ArrayDict)

            targ_ind = np.where(
                (self.signal2.times >= t_start_targ) & (self.signal2.times < t_stop_targ))
            targ_array = self.signal2.magnitude[targ_ind]

            targ = AnalogSignal(targ_array, t_start=t_start_targ.rescale(pq.ms),
                                sampling_rate=1.0 * pq.Hz, units='mV', name='spam',
                                description='eggs', file_origin='testfile.txt', arg1='test')
            assert_neo_object_is_compliant(result)

            assert_neo_object_is_compliant(self.signal2)
            self.assertEqual(self.signal2.t_start, 10.0 * pq.ms)
            self.assertAlmostEqual(result.t_stop, t_stop_targ, delta=1e-12 * pq.ms)
            self.assertAlmostEqual(result.t_start, t_start_targ, delta=1e-12 * pq.ms)
            assert_arrays_almost_equal(result.times, targ.times, 1e-12 * pq.ms)
            self.assertEqual(result.sampling_rate, targ.sampling_rate)
            assert_array_equal(result.magnitude, targ.magnitude)
            assert_same_sub_schema(result, targ)


class TestAnalogSignalArrayEquality(unittest.TestCase):
    def test__signals_with_different_data_complement_should_be_not_equal(self):
        signal1 = AnalogSignal(np.arange(55.0).reshape((11, 5)), units="mV",
                               sampling_rate=1 * pq.kHz)
        signal2 = AnalogSignal(np.arange(55.0).reshape((11, 5)), units="mV",
                               sampling_rate=2 * pq.kHz)
        self.assertNotEqual(signal1, signal2)
        assert_neo_object_is_compliant(signal1)
        assert_neo_object_is_compliant(signal2)


class TestAnalogSignalArrayCombination(unittest.TestCase):
    def setUp(self):
        self.data1 = np.arange(55.0).reshape((11, 5))
        self.data1quant = self.data1 * pq.mV
        self.arr_ann1 = {'anno1': np.arange(5), 'anno2': ['a', 'b', 'c', 'd', 'e']}
        self.signal1 = AnalogSignal(self.data1quant, sampling_rate=1 * pq.kHz, name='spam',
                                    description='eggs', file_origin='testfile.txt',
                                    array_annotations=self.arr_ann1, arg1='test')
        self.data2 = np.arange(100.0, 155.0).reshape((11, 5))
        self.data2quant = self.data2 * pq.mV
        self.arr_ann2 = {'anno1': np.arange(10, 15), 'anno2': ['k', 'l', 'm', 'n', 'o']}
        self.signal2 = AnalogSignal(self.data2quant, sampling_rate=1 * pq.kHz, name='spam',
                                    description='eggs', file_origin='testfile.txt',
                                    array_annotations=self.arr_ann2, arg1='test')

    def test__compliant(self):
        assert_neo_object_is_compliant(self.signal1)
        self.assertEqual(self.signal1.name, 'spam')
        self.assertEqual(self.signal1.description, 'eggs')
        self.assertEqual(self.signal1.file_origin, 'testfile.txt')
        self.assertEqual(self.signal1.annotations, {'arg1': 'test'})
        assert_arrays_equal(self.signal1.array_annotations['anno1'], np.arange(5))
        assert_arrays_equal(self.signal1.array_annotations['anno2'],
                            np.array(['a', 'b', 'c', 'd', 'e']))
        self.assertIsInstance(self.signal1.array_annotations, ArrayDict)

        assert_neo_object_is_compliant(self.signal2)
        self.assertEqual(self.signal2.name, 'spam')
        self.assertEqual(self.signal2.description, 'eggs')
        self.assertEqual(self.signal2.file_origin, 'testfile.txt')
        self.assertEqual(self.signal2.annotations, {'arg1': 'test'})
        assert_arrays_equal(self.signal2.array_annotations['anno1'], np.arange(10, 15))
        assert_arrays_equal(self.signal2.array_annotations['anno2'],
                            np.array(['k', 'l', 'm', 'n', 'o']))
        self.assertIsInstance(self.signal2.array_annotations, ArrayDict)

    def test__add_const_quantity_should_preserve_data_complement(self):
        result = self.signal1 + 0.065 * pq.V
        self.assertIsInstance(result, AnalogSignal)
        assert_neo_object_is_compliant(result)
        self.assertEqual(result.name, 'spam')
        self.assertEqual(result.description, 'eggs')
        self.assertEqual(result.file_origin, 'testfile.txt')
        self.assertEqual(result.annotations, {'arg1': 'test'})
        assert_arrays_equal(result.array_annotations['anno1'], np.arange(5))
        assert_arrays_equal(result.array_annotations['anno2'], np.array(['a', 'b', 'c', 'd', 'e']))
        self.assertIsInstance(result.array_annotations, ArrayDict)

        # time zero, signal index 4
        assert_arrays_equal(result, self.data1 + 65)
        self.assertEqual(self.signal1[0, 4], 4 * pq.mV)
        self.assertEqual(result[0, 4], 69000 * pq.uV)
        self.assertEqual(self.signal1.t_start, result.t_start)
        self.assertEqual(self.signal1.sampling_rate, result.sampling_rate)

    def test__add_two_consistent_signals_should_preserve_data_complement(self):
        result = self.signal1 + self.signal2
        self.assertIsInstance(result, AnalogSignal)
        assert_neo_object_is_compliant(result)
        self.assertEqual(result.name, 'spam')
        self.assertEqual(result.description, 'eggs')
        self.assertEqual(result.file_origin, 'testfile.txt')
        self.assertEqual(result.annotations, {'arg1': 'test'})
        assert_arrays_equal(result.array_annotations['anno1'], np.arange(5))
        assert_arrays_equal(result.array_annotations['anno2'], np.array(['a', 'b', 'c', 'd', 'e']))
        self.assertIsInstance(result.array_annotations, ArrayDict)

        targdata = np.arange(100.0, 210.0, 2.0).reshape((11, 5))
        targ = AnalogSignal(targdata, units="mV", sampling_rate=1 * pq.kHz, name='spam',
                            description='eggs', file_origin='testfile.txt', arg1='test')
        assert_neo_object_is_compliant(targ)

        assert_arrays_equal(result, targdata)
        assert_same_sub_schema(result, targ)

    def test__add_signals_with_inconsistent_data_complement_ValueError(self):
        self.signal2.sampling_rate = 0.5 * pq.kHz
        assert_neo_object_is_compliant(self.signal2)

        self.assertRaises(ValueError, self.signal1.__add__, self.signal2)

    def test__subtract_const_should_preserve_data_complement(self):
        result = self.signal1 - 65 * pq.mV
        self.assertIsInstance(result, AnalogSignal)
        assert_neo_object_is_compliant(result)
        self.assertEqual(result.name, 'spam')
        self.assertEqual(result.description, 'eggs')
        self.assertEqual(result.file_origin, 'testfile.txt')
        self.assertEqual(result.annotations, {'arg1': 'test'})
        assert_arrays_equal(result.array_annotations['anno1'], np.arange(5))
        assert_arrays_equal(result.array_annotations['anno2'], np.array(['a', 'b', 'c', 'd', 'e']))
        self.assertIsInstance(result.array_annotations, ArrayDict)

        self.assertEqual(np.array(self.signal1[1, 4]), 9)
        self.assertEqual(np.array(result[1, 4]), -56)
        assert_arrays_equal(result, self.data1 - 65)
        self.assertEqual(self.signal1.sampling_rate, result.sampling_rate)

    def test__subtract_from_const_should_return_signal(self):
        result = 10 * pq.mV - self.signal1
        self.assertIsInstance(result, AnalogSignal)
        assert_neo_object_is_compliant(result)
        self.assertEqual(result.name, 'spam')
        self.assertEqual(result.description, 'eggs')
        self.assertEqual(result.file_origin, 'testfile.txt')
        self.assertEqual(result.annotations, {'arg1': 'test'})
        assert_arrays_equal(result.array_annotations['anno1'], np.arange(5))
        assert_arrays_equal(result.array_annotations['anno2'], np.array(['a', 'b', 'c', 'd', 'e']))
        self.assertIsInstance(result.array_annotations, ArrayDict)

        self.assertEqual(np.array(self.signal1[1, 4]), 9)
        self.assertEqual(np.array(result[1, 4]), 1)
        assert_arrays_equal(result, 10 - self.data1)
        self.assertEqual(self.signal1.sampling_rate, result.sampling_rate)

    def test__mult_by_const_float_should_preserve_data_complement(self):
        result = self.signal1 * 2
        self.assertIsInstance(result, AnalogSignal)
        assert_neo_object_is_compliant(result)
        self.assertEqual(result.name, 'spam')
        self.assertEqual(result.description, 'eggs')
        self.assertEqual(result.file_origin, 'testfile.txt')
        self.assertEqual(result.annotations, {'arg1': 'test'})
        assert_arrays_equal(result.array_annotations['anno1'], np.arange(5))
        assert_arrays_equal(result.array_annotations['anno2'], np.array(['a', 'b', 'c', 'd', 'e']))
        self.assertIsInstance(result.array_annotations, ArrayDict)

        self.assertEqual(np.array(self.signal1[1, 4]), 9)
        self.assertEqual(np.array(result[1, 4]), 18)
        assert_arrays_equal(result, self.data1 * 2)
        self.assertEqual(self.signal1.sampling_rate, result.sampling_rate)

    def test__divide_by_const_should_preserve_data_complement(self):
        result = self.signal1 / 0.5
        self.assertIsInstance(result, AnalogSignal)
        assert_neo_object_is_compliant(result)
        self.assertEqual(result.name, 'spam')
        self.assertEqual(result.description, 'eggs')
        self.assertEqual(result.file_origin, 'testfile.txt')
        self.assertEqual(result.annotations, {'arg1': 'test'})
        assert_arrays_equal(result.array_annotations['anno1'], np.arange(5))
        assert_arrays_equal(result.array_annotations['anno2'], np.array(['a', 'b', 'c', 'd', 'e']))
        self.assertIsInstance(result.array_annotations, ArrayDict)

        self.assertEqual(np.array(self.signal1[1, 4]), 9)
        self.assertEqual(np.array(result[1, 4]), 18)
        assert_arrays_equal(result, self.data1 / 0.5)
        self.assertEqual(self.signal1.sampling_rate, result.sampling_rate)

    def test__merge(self):
        self.signal1.description = None
        self.signal1.file_origin = None
        assert_neo_object_is_compliant(self.signal1)

        data3 = np.arange(1000.0, 1066.0).reshape((11, 6)) * pq.uV
        data3scale = data3.rescale(self.data1quant.units)
        arr_ann3 = {'anno1': np.arange(5, 11), 'anno3': ['h', 'i', 'j', 'k', 'l', 'm']}
        arr_ann4 = {'anno1': np.arange(100, 106), 'anno3': ['o', 'p', 'q', 'r', 's', 't']}

        signal2 = AnalogSignal(self.data1quant, sampling_rate=1 * pq.kHz, name='signal2',
                               description='test signal', file_origin='testfile.txt',
                               array_annotations=self.arr_ann1)
        signal3 = AnalogSignal(data3, units="uV", sampling_rate=1 * pq.kHz, name='signal3',
                               description='test signal', file_origin='testfile.txt',
                               array_annotations=arr_ann3)
        signal4 = AnalogSignal(data3, units="uV", sampling_rate=1 * pq.kHz, name='signal4',
                               description='test signal', file_origin='testfile.txt',
                               array_annotations=arr_ann4)

        with warnings.catch_warnings(record=True) as w:
            warnings.filterwarnings('always')
            merged13 = self.signal1.merge(signal3)
            merged23 = signal2.merge(signal3)
            merged24 = signal2.merge(signal4)

            self.assertTrue(len(w) == 3)
            self.assertEqual(w[-1].category, UserWarning)
            self.assertSequenceEqual(str(w[2].message), str(w[0].message))
            self.assertSequenceEqual(str(w[2].message), str(w[1].message))
            self.assertSequenceEqual(str(w[2].message), "The following array annotations were "
                                                        "omitted, because they were only present"
                                                        " in one of the merged objects: "
                                                        "['anno2'] from the one that was merged "
                                                        "into and ['anno3'] from the one that "
                                                        "was merged into the other")

<<<<<<< HEAD
        signal2 = AnalogSignal(self.data1quant,
                                    sampling_rate=1*pq.kHz,
                                    name='signal2',
                                    description='test signal',
                                    file_origin='testfile.txt')
        signal3 = AnalogSignal(data3,
                                    units="uV", sampling_rate=1*pq.kHz,
                                    name='signal3',
                                    description='test signal',
                                    file_origin='testfile.txt')
        signal4 = AnalogSignal(data3,
                                    units="uV", sampling_rate=1*pq.kHz,
                                    name='signal4',
                                    description='test signal',
                                    file_origin='testfile.txt')
        
        merged13 = self.signal1.merge(signal3)        
        merged23 = signal2.merge(signal3)
        merged24 = signal2.merge(signal4)
=======
>>>>>>> 35d02a44
        mergeddata13 = np.array(merged13)
        mergeddata23 = np.array(merged23)
        mergeddata24 = np.array(merged24)

        targdata13 = np.hstack([self.data1quant, data3scale])
        targdata23 = np.hstack([self.data1quant, data3scale])
        targdata24 = np.hstack([self.data1quant, data3scale])

        assert_neo_object_is_compliant(signal2)
        assert_neo_object_is_compliant(signal3)
        assert_neo_object_is_compliant(merged13)
        assert_neo_object_is_compliant(merged23)
        assert_neo_object_is_compliant(merged24)

        self.assertEqual(merged13[0, 4], 4 * pq.mV)
        self.assertEqual(merged23[0, 4], 4 * pq.mV)
        self.assertEqual(merged13[0, 5], 1 * pq.mV)
        self.assertEqual(merged23[0, 5], 1 * pq.mV)
        self.assertEqual(merged13[10, 10], 1.065 * pq.mV)
        self.assertEqual(merged23[10, 10], 1.065 * pq.mV)
        self.assertEqual(merged13.t_stop, self.signal1.t_stop)
        self.assertEqual(merged23.t_stop, self.signal1.t_stop)

        self.assertEqual(merged13.name, 'merge(spam, signal3)')
        self.assertEqual(merged23.name, 'merge(signal2, signal3)')
        self.assertEqual(merged13.description, 'merge(None, test signal)')
        self.assertEqual(merged23.description, 'test signal')
        self.assertEqual(merged13.file_origin, 'merge(None, testfile.txt)')
        self.assertEqual(merged23.file_origin, 'testfile.txt')

        assert_arrays_equal(merged13.array_annotations['anno1'], np.arange(11))
        self.assertIsInstance(merged13.array_annotations, ArrayDict)
        self.assertNotIn('anno2', merged13.array_annotations)
        self.assertNotIn('anno3', merged13.array_annotations)
        assert_arrays_equal(merged23.array_annotations['anno1'], np.arange(11))
        self.assertIsInstance(merged23.array_annotations, ArrayDict)
        self.assertNotIn('anno2', merged23.array_annotations)
        self.assertNotIn('anno3', merged23.array_annotations)
        assert_arrays_equal(merged24.array_annotations['anno1'],
                            np.array([0, 1, 2, 3, 4, 100, 101, 102, 103, 104, 105]))
        self.assertIsInstance(merged24.array_annotations, ArrayDict)
        self.assertNotIn('anno2', merged24.array_annotations)
        self.assertNotIn('anno3', merged24.array_annotations)

        assert_arrays_equal(mergeddata13, targdata13)
        assert_arrays_equal(mergeddata23, targdata23)
        assert_arrays_equal(mergeddata24, targdata24)


class TestAnalogSignalArrayFunctions(unittest.TestCase):
    def test__pickle(self):
        signal1 = AnalogSignal(np.arange(55.0).reshape((11, 5)), units="mV",
                               sampling_rate=1 * pq.kHz)

        fobj = open('./pickle', 'wb')
        pickle.dump(signal1, fobj)
        fobj.close()

        fobj = open('./pickle', 'rb')
        try:
            signal2 = pickle.load(fobj)
        except ValueError:
            signal2 = None

        assert_array_equal(signal1, signal2)
        assert_neo_object_is_compliant(signal1)
        assert_neo_object_is_compliant(signal2)
        fobj.close()
        os.remove('./pickle')


if __name__ == "__main__":
    unittest.main()<|MERGE_RESOLUTION|>--- conflicted
+++ resolved
@@ -788,28 +788,6 @@
                                                         "into and ['anno3'] from the one that "
                                                         "was merged into the other")
 
-<<<<<<< HEAD
-        signal2 = AnalogSignal(self.data1quant,
-                                    sampling_rate=1*pq.kHz,
-                                    name='signal2',
-                                    description='test signal',
-                                    file_origin='testfile.txt')
-        signal3 = AnalogSignal(data3,
-                                    units="uV", sampling_rate=1*pq.kHz,
-                                    name='signal3',
-                                    description='test signal',
-                                    file_origin='testfile.txt')
-        signal4 = AnalogSignal(data3,
-                                    units="uV", sampling_rate=1*pq.kHz,
-                                    name='signal4',
-                                    description='test signal',
-                                    file_origin='testfile.txt')
-        
-        merged13 = self.signal1.merge(signal3)        
-        merged23 = signal2.merge(signal3)
-        merged24 = signal2.merge(signal4)
-=======
->>>>>>> 35d02a44
         mergeddata13 = np.array(merged13)
         mergeddata23 = np.array(merged23)
         mergeddata24 = np.array(merged24)
