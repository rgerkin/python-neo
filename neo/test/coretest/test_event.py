--- conflicted
+++ resolved
@@ -496,11 +496,7 @@
         # After duplicating, array annotations should always be empty,
         # because different length of data would cause inconsistencies
         # Only labels and durations should be available
-<<<<<<< HEAD
-        assert_arrays_equal(signal1b.labels, np.zeros(signal1b.shape[-1], dtype='S'))
-=======
         assert_arrays_equal(signal1b.labels, np.ndarray((0,), dtype='S'))
->>>>>>> 07118312
         self.assertTrue('index' not in signal1b.array_annotations)
         self.assertTrue('test' not in signal1b.array_annotations)
 
