--- conflicted
+++ resolved
@@ -1190,22 +1190,17 @@
                         values = ""
                 elif len(values) == 1:
                     values = values[0]
-                if prop.definition == ARRAYANNOTATION:
+                elif prop.definition == ARRAYANNOTATION:
                     if 'array_annotations' in neo_attrs:
                         neo_attrs['array_annotations'][prop.name] = values
                     else:
                         neo_attrs['array_annotations'] = {prop.name: values}
                 else:
-<<<<<<< HEAD
-                    neo_attrs[prop.name] = values
-        neo_attrs["name"] = stringify(neo_attrs.get("neo_name"))
-=======
                     values = list(values)
                 neo_attrs[prop.name] = values
         # since the 'neo_name' NIX property becomes the actual object's name,
         # there's no reason to keep it in the annotations
         neo_attrs["name"] = stringify(neo_attrs.pop("neo_name", None))
->>>>>>> f82b039c
 
         if "file_datetime" in neo_attrs:
             neo_attrs["file_datetime"] = datetime.fromtimestamp(
