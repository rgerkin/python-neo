# -*- coding: utf-8 -*-
"""
:mod:`neo.io` provides classes for reading and/or writing
electrophysiological data files.

Note that if the package dependency is not satisfied for one io, it does not
raise an error but a warning.

neo.io.iolist provides a list of succesfully imported io classes.

Classes:

.. autoclass:: neo.io.AlphaOmegaIO

.. autoclass:: neo.io.AsciiSignalIO

.. autoclass:: neo.io.AsciiSpikeTrainIO

.. autoclass:: neo.io.AxonIO

.. autoclass:: neo.io.BlackrockIO

.. autoclass:: neo.io.BrainVisionIO

.. autoclass:: neo.io.BrainwareDamIO

.. autoclass:: neo.io.BrainwareF32IO

.. autoclass:: neo.io.BrainwareSrcIO

.. autoclass:: neo.io.ElanIO

.. autoclass:: neo.io.ElphyIO

.. autoclass:: neo.io.KlustaKwikIO

.. autoclass:: neo.io.MicromedIO

.. autoclass:: neo.io.NeoHdf5IO

.. autoclass:: neo.io.NeoMatlabIO

.. autoclass:: neo.io.NeuroExplorerIO

.. autoclass:: neo.io.NeuroScopeIO

.. autoclass:: neo.io.NeuroshareIO

.. autoclass:: neo.io.PickleIO

.. autoclass:: neo.io.PlexonIO

.. autoclass:: neo.io.PyNNNumpyIO

.. autoclass:: neo.io.PyNNTextIO

.. autoclass:: neo.io.RawBinarySignalIO

.. autoclass:: neo.io.StimfitIO

.. autoclass:: neo.io.TdtIO

.. autoclass:: neo.io.WinEdrIO

.. autoclass:: neo.io.WinWcpIO

"""

import os.path

<<<<<<< HEAD
=======
#try to import the neuroshare library. 
#if it is present, use the neuroshareapiio to load neuroshare files
#if it is not present, use the neurosharectypesio to load files
try:
    import neuroshare as ns
except ImportError as err:
    from neo.io.neurosharectypesio import NeurosharectypesIO as NeuroshareIO
    #print("\n neuroshare library not found, loading data with ctypes" )
    #print("\n to use the API be sure to install the library found at:")
    #print("\n www.http://pythonhosted.org/neuroshare/")

else:
    from neo.io.neuroshareapiio import NeuroshareapiIO as NeuroshareIO
    #print("neuroshare library successfully imported")
    #print("\n loading with API...")



>>>>>>> 71c0d6a2
from neo.io.alphaomegaio import AlphaOmegaIO
from neo.io.asciisignalio import AsciiSignalIO
from neo.io.asciispiketrainio import AsciiSpikeTrainIO
from neo.io.axonio import AxonIO
from neo.io.blackrockio import BlackrockIO
from neo.io.brainvisionio import BrainVisionIO
from neo.io.brainwaredamio import BrainwareDamIO
from neo.io.brainwaref32io import BrainwareF32IO
from neo.io.brainwaresrcio import BrainwareSrcIO
from neo.io.elanio import ElanIO
from neo.io.elphyio import ElphyIO
from neo.io.exampleio import ExampleIO
from neo.io.klustakwikio import KlustaKwikIO
from neo.io.micromedio import MicromedIO
from neo.io.hdf5io import NeoHdf5IO
from neo.io.neomatlabio import NeoMatlabIO
from neo.io.neuroexplorerio import NeuroExplorerIO
from neo.io.neuroscopeio import NeuroScopeIO
<<<<<<< HEAD
#from neo.io.neuroshareio import NeuroshareIO
=======

>>>>>>> 71c0d6a2
from neo.io.pickleio import PickleIO
from neo.io.plexonio import PlexonIO
from neo.io.pynnio import PyNNNumpyIO
from neo.io.pynnio import PyNNTextIO
from neo.io.rawbinarysignalio import RawBinarySignalIO
from neo.io.spike2io import Spike2IO
from neo.io.stimfitio import StimfitIO
from neo.io.tdtio import TdtIO
from neo.io.winedrio import WinEdrIO
from neo.io.winwcpio import WinWcpIO


iolist = [AlphaOmegaIO,
          AsciiSignalIO,
          AsciiSpikeTrainIO,
          AxonIO,
          BlackrockIO,
          BrainVisionIO,
          BrainwareDamIO,
          BrainwareF32IO,
          BrainwareSrcIO,
          ElanIO,
          ElphyIO,
          ExampleIO,
          KlustaKwikIO,
          MicromedIO,
          NeoHdf5IO,
          NeoMatlabIO,
          NeuroExplorerIO,
          NeuroScopeIO,
          #NeuroshareIO,
          PickleIO,
          PlexonIO,
          PyNNNumpyIO,
          PyNNTextIO,
          RawBinarySignalIO,
          Spike2IO,
          StimfitIO,
          TdtIO,
          WinEdrIO,
          WinWcpIO
          ]


def get_io(filename):
    """
    Return a Neo IO instance, guessing the type based on the filename suffix.
    """
    extension = os.path.splitext(filename)[1][1:]
    for io in iolist:
        if extension in io.extensions:
            return io(filename=filename)

    raise IOError("file extension %s not registered" % extension)<|MERGE_RESOLUTION|>--- conflicted
+++ resolved
@@ -68,8 +68,6 @@
 
 import os.path
 
-<<<<<<< HEAD
-=======
 #try to import the neuroshare library. 
 #if it is present, use the neuroshareapiio to load neuroshare files
 #if it is not present, use the neurosharectypesio to load files
@@ -88,7 +86,6 @@
 
 
 
->>>>>>> 71c0d6a2
 from neo.io.alphaomegaio import AlphaOmegaIO
 from neo.io.asciisignalio import AsciiSignalIO
 from neo.io.asciispiketrainio import AsciiSpikeTrainIO
@@ -107,11 +104,7 @@
 from neo.io.neomatlabio import NeoMatlabIO
 from neo.io.neuroexplorerio import NeuroExplorerIO
 from neo.io.neuroscopeio import NeuroScopeIO
-<<<<<<< HEAD
-#from neo.io.neuroshareio import NeuroshareIO
-=======
 
->>>>>>> 71c0d6a2
 from neo.io.pickleio import PickleIO
 from neo.io.plexonio import PlexonIO
 from neo.io.pynnio import PyNNNumpyIO
@@ -142,7 +135,7 @@
           NeoMatlabIO,
           NeuroExplorerIO,
           NeuroScopeIO,
-          #NeuroshareIO,
+          NeuroshareIO,
           PickleIO,
           PlexonIO,
           PyNNNumpyIO,
@@ -152,8 +145,7 @@
           StimfitIO,
           TdtIO,
           WinEdrIO,
-          WinWcpIO
-          ]
+          WinWcpIO]
 
 
 def get_io(filename):
