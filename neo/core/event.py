# -*- coding: utf-8 -*-
'''
This module defines :class:`Event`, an array of events.

:class:`Event` derives from :class:`BaseNeo`, from
:module:`neo.core.baseneo`.
'''

# needed for python 3 compatibility
from __future__ import absolute_import, division, print_function

import sys
from copy import deepcopy

import numpy as np
import quantities as pq

from neo.core.baseneo import BaseNeo, merge_annotations
<<<<<<< HEAD
from neo.core.dataobject import DataObject, ArrayDict
=======
from neo.core.epoch import Epoch

>>>>>>> 078912b8

PY_VER = sys.version_info[0]


def _new_event(cls, times=None, labels=None, units=None, name=None,
               file_origin=None, description=None, array_annotations=None,
               annotations=None, segment=None):
    '''
    A function to map Event.__new__ to function that
    does not do the unit checking. This is needed for pickle to work.
    '''
    e = Event(times=times, labels=labels, units=units, name=name, file_origin=file_origin,
              description=description, array_annotations=array_annotations, **annotations)
    e.segment = segment
    return e


class Event(DataObject):
    '''
    Array of events.

    *Usage*::

        >>> from neo.core import Event
        >>> from quantities import s
        >>> import numpy as np
        >>>
        >>> evt = Event(np.arange(0, 30, 10)*s,
        ...             labels=np.array(['trig0', 'trig1', 'trig2'],
        ...                             dtype='S'))
        >>>
        >>> evt.times
        array([  0.,  10.,  20.]) * s
        >>> evt.labels
        array(['trig0', 'trig1', 'trig2'],
              dtype='|S5')

    *Required attributes/properties*:
        :times: (quantity array 1D) The time of the events.
        :labels: (numpy.array 1D dtype='S') Names or labels for the events.

    *Recommended attributes/properties*:
        :name: (str) A label for the dataset.
        :description: (str) Text description.
        :file_origin: (str) Filesystem path or URL of the original data file.

    *Optional attributes/properties*:
        :array_annotations: (dict) Dict mapping strings to numpy arrays containing annotations \
                                   for all data points

    Note: Any other additional arguments are assumed to be user-specific
    metadata and stored in :attr:`annotations`.

    '''

    _single_parent_objects = ('Segment',)
    _quantity_attr = 'times'
    _necessary_attrs = (('times', pq.Quantity, 1),
                        ('labels', np.ndarray, 1, np.dtype('S')))

    def __new__(cls, times=None, labels=None, units=None, name=None, description=None,
                file_origin=None, array_annotations=None, **annotations):
        if times is None:
            times = np.array([]) * pq.s
        if labels is None:
            labels = np.array([], dtype='S')
        if units is None:
            # No keyword units, so get from `times`
            try:
                units = times.units
                dim = units.dimensionality
            except AttributeError:
                raise ValueError('you must specify units')
        else:
            if hasattr(units, 'dimensionality'):
                dim = units.dimensionality
            else:
                dim = pq.quantity.validate_dimensionality(units)
        # check to make sure the units are time
        # this approach is much faster than comparing the
        # reference dimensionality
        if (len(dim) != 1 or list(dim.values())[0] != 1 or
                not isinstance(list(dim.keys())[0], pq.UnitTime)):
            ValueError("Unit %s has dimensions %s, not [time]" %
                       (units, dim.simplified))

        obj = pq.Quantity(times, units=dim).view(cls)
        obj.labels = labels
        obj.segment = None
        return obj

    def __init__(self, times=None, labels=None, units=None, name=None, description=None,
                 file_origin=None, array_annotations=None, **annotations):
        '''
        Initialize a new :class:`Event` instance.
        '''
        DataObject.__init__(self, name=name, file_origin=file_origin,
                            description=description, array_annotations=array_annotations,
                            **annotations)

    def __reduce__(self):
        '''
        Map the __new__ function onto _new_event, so that pickle
        works
        '''
        return _new_event, (self.__class__, np.array(self), self.labels, self.units,
                            self.name, self.file_origin, self.description, self.array_annotations,
                            self.annotations, self.segment)

    def __array_finalize__(self, obj):
        super(Event, self).__array_finalize__(obj)
        self.annotations = getattr(obj, 'annotations', None)
        self.name = getattr(obj, 'name', None)
        self.file_origin = getattr(obj, 'file_origin', None)
        self.description = getattr(obj, 'description', None)
        self.segment = getattr(obj, 'segment', None)
        # Add empty array annotations, because they cannot always be copied,
        # but do not overwrite existing ones from slicing etc.
        # This ensures the attribute exists
        if not hasattr(self, 'array_annotations'):
            self.array_annotations = ArrayDict(self._get_arr_ann_length())

    def __repr__(self):
        '''
        Returns a string representing the :class:`Event`.
        '''
        # need to convert labels to unicode for python 3 or repr is messed up
        if PY_VER == 3:
            labels = self.labels.astype('U')
        else:
            labels = self.labels
        objs = ['%s@%s' % (label, time) for label, time in zip(labels,
                                                               self.times)]
        return '<Event: %s>' % ', '.join(objs)

    def _repr_pretty_(self, pp, cycle):
        super(Event, self)._repr_pretty_(pp, cycle)

    def rescale(self, units):
        '''
        Return a copy of the :class:`Event` converted to the specified
        units
        '''
        obj = super(Event, self).rescale(units)
        obj.segment = self.segment
        return obj

    @property
    def times(self):
        return pq.Quantity(self)

    def merge(self, other):
        '''
        Merge the another :class:`Event` into this one.

        The :class:`Event` objects are concatenated horizontally
        (column-wise), :func:`np.hstack`).

        If the attributes of the two :class:`Event` are not
        compatible, and Exception is raised.
        '''
        othertimes = other.times.rescale(self.times.units)
        times = np.hstack([self.times, othertimes]) * self.times.units
        kwargs = {}
        for name in ("name", "description", "file_origin"):
            attr_self = getattr(self, name)
            attr_other = getattr(other, name)
            if attr_self == attr_other:
                kwargs[name] = attr_self
            else:
                kwargs[name] = "merge(%s, %s)" % (attr_self, attr_other)

        merged_annotations = merge_annotations(self.annotations,
                                               other.annotations)

        kwargs.update(merged_annotations)

        kwargs['array_annotations'] = self._merge_array_annotations(other)

        evt = Event(times=times, labels=kwargs['array_annotations']['labels'], **kwargs)

        return evt

    def _copy_data_complement(self, other):
        '''
        Copy the metadata from another :class:`Event`.
        Note: Array annotations can not be copied here because length of data can change
        '''
        # Note: Array annotations cannot be copied
        # because they are linked to their respective timestamps
        for attr in ("name", "file_origin", "description",
                     "annotations"):
            setattr(self, attr, getattr(other, attr, None))
        # Note: Array annotations cannot be copied because length of data can be changed
        # here which would cause inconsistencies
        # This includes labels and durations!!!

    def __deepcopy__(self, memo):
        cls = self.__class__
        new_ev = cls(times=self.times,
                     labels=self.labels, units=self.units,
                     name=self.name, description=self.description,
                     file_origin=self.file_origin)
        new_ev.__dict__.update(self.__dict__)
        memo[id(self)] = new_ev
        for k, v in self.__dict__.items():
            try:
                setattr(new_ev, k, deepcopy(v, memo))
            except TypeError:
                setattr(new_ev, k, v)
        return new_ev

    def __getitem__(self, i):
        obj = super(Event, self).__getitem__(i)
        try:
            obj.array_annotate(**deepcopy(self.array_annotations_at_index(i)))
        except AttributeError:  # If Quantity was returned, not Event
            pass
        return obj

    def duplicate_with_new_data(self, signal, units=None):
        '''
        Create a new :class:`Event` with the same metadata
        but different data
        Note: Array annotations can not be copied here because length of data can change
        '''
        if units is None:
            units = self.units
        else:
            units = pq.quantity.validate_dimensionality(units)

        new = self.__class__(times=signal, units=units)
        new._copy_data_complement(self)
        # Note: Array annotations cannot be copied here, because length of data can be changed
        return new

    def time_slice(self, t_start, t_stop):
        '''
        Creates a new :class:`Event` corresponding to the time slice of
        the original :class:`Event` between (and including) times
        :attr:`t_start` and :attr:`t_stop`. Either parameter can also be None
        to use infinite endpoints for the time interval.
        '''
        _t_start = t_start
        _t_stop = t_stop
        if t_start is None:
            _t_start = -np.inf
        if t_stop is None:
            _t_stop = np.inf

        indices = (self >= _t_start) & (self <= _t_stop)
        new_evt = self[indices]

        return new_evt

    def set_labels(self, labels):
        self.array_annotate(labels=labels)

    def get_labels(self):
        return self.array_annotations['labels']

<<<<<<< HEAD
    labels = property(get_labels, set_labels)
=======
    def as_quantity(self):
        """
        Return the event times as a quantities array.
        """
        return self.view(pq.Quantity)

    def to_epoch(self, pairwise=False, durations=None):
        """
        Returns a new Epoch object based on the times and labels in the Event object.

        This method has three modes of action.

        1. By default, an array of `n` event times will be transformed into
           `n-1` epochs, where the end of one epoch is the beginning of the next.
           This assumes that the events are ordered in time; it is the
           responsibility of the caller to check this is the case.
        2. If `pairwise` is True, then the event times will be taken as pairs
           representing the start and end time of an epoch. The number of
           events must be even, otherwise a ValueError is raised.
        3. If `durations` is given, it should be a scalar Quantity or a
           Quantity array of the same size as the Event.
           Each event time is then taken as the start of an epoch of duration
           given by `durations`.

        `pairwise=True` and `durations` are mutually exclusive. A ValueError
        will be raised if both are given.

        If `durations` is given, epoch labels are set to the corresponding
        labels of the events that indicate the epoch start
        If `durations` is not given, then the event labels A and B bounding
        the epoch are used to set the labels of the epochs in the form 'A-B'.
        """

        if pairwise:
            # Mode 2
            if durations is not None:
                raise ValueError("Inconsistent arguments. "
                                 "Cannot give both `pairwise` and `durations`")
            if self.size % 2 != 0:
                raise ValueError("Pairwise conversion of events to epochs"
                                 " requires an even number of events")
            times = self.times[::2]
            durations = self.times[1::2] - times
            labels = np.array(["{}-{}".format(a, b)
                              for a, b in zip(self.labels[::2], self.labels[1::2])])
        elif durations is None:
            # Mode 1
            times = self.times[:-1]
            durations = np.diff(self.times)
            labels = np.array(["{}-{}".format(a, b)
                              for a, b in zip(self.labels[:-1], self.labels[1:])])
        else:
            # Mode 3
            times = self.times
            labels = self.labels
        return Epoch(times=times, durations=durations, labels=labels)
>>>>>>> 078912b8
<|MERGE_RESOLUTION|>--- conflicted
+++ resolved
@@ -15,13 +15,10 @@
 import numpy as np
 import quantities as pq
 
-from neo.core.baseneo import BaseNeo, merge_annotations
-<<<<<<< HEAD
+from neo.core.baseneo import merge_annotations
 from neo.core.dataobject import DataObject, ArrayDict
-=======
 from neo.core.epoch import Epoch
 
->>>>>>> 078912b8
 
 PY_VER = sys.version_info[0]
 
@@ -283,14 +280,7 @@
     def get_labels(self):
         return self.array_annotations['labels']
 
-<<<<<<< HEAD
     labels = property(get_labels, set_labels)
-=======
-    def as_quantity(self):
-        """
-        Return the event times as a quantities array.
-        """
-        return self.view(pq.Quantity)
 
     def to_epoch(self, pairwise=False, durations=None):
         """
@@ -341,5 +331,4 @@
             # Mode 3
             times = self.times
             labels = self.labels
-        return Epoch(times=times, durations=durations, labels=labels)
->>>>>>> 078912b8
+        return Epoch(times=times, durations=durations, labels=labels)