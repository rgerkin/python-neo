--- conflicted
+++ resolved
@@ -152,15 +152,10 @@
         elif other.channel_indexes is None:
             kwargs['channel_indexes'] = self.channel_indexes
         else:
-<<<<<<< HEAD
-            kwargs['channel_indexes'] = np.append(self.channel_indexes, other.channel_indexes).tolist()
-        kwargs.update(self.annotations) # TODO: merge self.annotations and other.annotations
-=======
             kwargs['channel_indexes'] = np.append(self.channel_indexes,
                                                   other.channel_indexes)
         # TODO: merge self.annotations and other.annotations
         kwargs.update(self.annotations)
->>>>>>> 8ee2e22a
         return AnalogSignalArray(stack, units=self.units, dtype=self.dtype,
                                  copy=False, t_start=self.t_start,
                                  sampling_rate=self.sampling_rate,
