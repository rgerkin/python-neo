# -*- coding: utf-8 -*-
'''
This module defines :class:`Epoch`, an array of epochs.

:class:`Epoch` derives from :class:`BaseNeo`, from
:module:`neo.core.baseneo`.
'''

# needed for python 3 compatibility
from __future__ import absolute_import, division, print_function

import sys
from copy import deepcopy

import numpy as np
import quantities as pq

from neo.core.baseneo import BaseNeo, merge_annotations

PY_VER = sys.version_info[0]


def _new_epoch(cls, times=None, durations=None, labels=None, units=None,
               name=None, description=None, file_origin=None, annotations=None, segment=None):
    '''
    A function to map epoch.__new__ to function that
    does not do the unit checking. This is needed for pickle to work.
    '''
    e = Epoch(times=times, durations=durations, labels=labels, units=units, name=name,
              file_origin=file_origin, description=description, **annotations)
    e.segment = segment
    return e


class Epoch(BaseNeo, pq.Quantity):
    '''
    Array of epochs.

    *Usage*::

        >>> from neo.core import Epoch
        >>> from quantities import s, ms
        >>> import numpy as np
        >>>
        >>> epc = Epoch(times=np.arange(0, 30, 10)*s,
        ...             durations=[10, 5, 7]*ms,
        ...             labels=np.array(['btn0', 'btn1', 'btn2'], dtype='S'))
        >>>
        >>> epc.times
        array([  0.,  10.,  20.]) * s
        >>> epc.durations
        array([ 10.,   5.,   7.]) * ms
        >>> epc.labels
        array(['btn0', 'btn1', 'btn2'],
              dtype='|S4')

    *Required attributes/properties*:
        :times: (quantity array 1D) The starts of the time periods.
        :durations: (quantity array 1D) The length of the time period.
        :labels: (numpy.array 1D dtype='S') Names or labels for the
            time periods.

    *Recommended attributes/properties*:
        :name: (str) A label for the dataset,
        :description: (str) Text description,
        :file_origin: (str) Filesystem path or URL of the original data file.

    Note: Any other additional arguments are assumed to be user-specific
    metadata and stored in :attr:`annotations`,

    '''

    _single_parent_objects = ('Segment',)
    _quantity_attr = 'times'
    _necessary_attrs = (('times', pq.Quantity, 1),
                        ('durations', pq.Quantity, 1),
                        ('labels', np.ndarray, 1, np.dtype('S')))

    def __new__(cls, times=None, durations=None, labels=None, units=None,
                name=None, description=None, file_origin=None, **annotations):
        if times is None:
            times = np.array([]) * pq.s
        if durations is None:
            durations = np.array([]) * pq.s
        if labels is None:
            labels = np.array([], dtype='S')
        if units is None:
            # No keyword units, so get from `times`
            try:
                units = times.units
                dim = units.dimensionality
            except AttributeError:
                raise ValueError('you must specify units')
        else:
            if hasattr(units, 'dimensionality'):
                dim = units.dimensionality
            else:
                dim = pq.quantity.validate_dimensionality(units)
        # check to make sure the units are time
        # this approach is much faster than comparing the
        # reference dimensionality
        if (len(dim) != 1 or list(dim.values())[0] != 1 or
                not isinstance(list(dim.keys())[0], pq.UnitTime)):
            ValueError("Unit %s has dimensions %s, not [time]" %
                       (units, dim.simplified))

        obj = pq.Quantity.__new__(cls, times, units=dim)
        obj.durations = durations
        obj.labels = labels
        obj.segment = None
        return obj

    def __init__(self, times=None, durations=None, labels=None, units=None,
                 name=None, description=None, file_origin=None, **annotations):
        '''
        Initialize a new :class:`Epoch` instance.
        '''
        BaseNeo.__init__(self, name=name, file_origin=file_origin,
                         description=description, **annotations)

    def __reduce__(self):
        '''
        Map the __new__ function onto _new_epoch, so that pickle
        works
        '''
        return _new_epoch, (self.__class__, self.times, self.durations, self.labels, self.units,
                            self.name, self.file_origin, self.description,
                            self.annotations, self.segment)

    def __array_finalize__(self, obj):
        super(Epoch, self).__array_finalize__(obj)
        self.durations = getattr(obj, 'durations', None)
        self.labels = getattr(obj, 'labels', None)
        self.annotations = getattr(obj, 'annotations', None)
        self.name = getattr(obj, 'name', None)
        self.file_origin = getattr(obj, 'file_origin', None)
        self.description = getattr(obj, 'description', None)
        self.segment = getattr(obj, 'segment', None)

    def __repr__(self):
        '''
        Returns a string representing the :class:`Epoch`.
        '''
        # need to convert labels to unicode for python 3 or repr is messed up
        if PY_VER == 3:
            labels = self.labels.astype('U')
        else:
            labels = self.labels

        objs = ['%s@%s for %s' % (label, time, dur) for
                label, time, dur in zip(labels, self.times, self.durations)]
        return '<Epoch: %s>' % ', '.join(objs)

<<<<<<< HEAD
    def rescale(self, units):
        '''
        Return a copy of the :class:`Epoch` converted to the specified
        units
        '''
        if self.dimensionality == pq.quantity.validate_dimensionality(units):
            return self.copy()
        obj = Epoch(times=self.times.rescale(units), durations=self.durations, labels=self.labels,
                    units=units, name=self.name, file_origin=self.file_origin,
                    description=self.description,
                    **self.annotations)
        obj.segment = self.segment
=======
    def __getitem__(self, i):
        '''
        Get the item or slice :attr:`i`.
        '''
        obj = Epoch(times=super(Epoch, self).__getitem__(i))
        obj._copy_data_complement(self)
        obj.durations = self.durations[i]
        obj.labels = self.labels[i]
>>>>>>> fd93910d
        return obj

    @property
    def times(self):
        return pq.Quantity(self)

    def merge(self, other):
        '''
        Merge the another :class:`Epoch` into this one.

        The :class:`Epoch` objects are concatenated horizontally
        (column-wise), :func:`np.hstack`).

        If the attributes of the two :class:`Epoch` are not
        compatible, and Exception is raised.
        '''
        othertimes = other.times.rescale(self.times.units)
        otherdurations = other.durations.rescale(self.durations.units)
        times = np.hstack([self.times, othertimes]) * self.times.units
        durations = np.hstack([self.durations,
                               otherdurations]) * self.durations.units
        labels = np.hstack([self.labels, other.labels])
        kwargs = {}
        for name in ("name", "description", "file_origin"):
            attr_self = getattr(self, name)
            attr_other = getattr(other, name)
            if attr_self == attr_other:
                kwargs[name] = attr_self
            else:
                kwargs[name] = "merge(%s, %s)" % (attr_self, attr_other)

        merged_annotations = merge_annotations(self.annotations,
                                               other.annotations)
        kwargs.update(merged_annotations)
        return Epoch(times=times, durations=durations, labels=labels, **kwargs)

    def _copy_data_complement(self, other):
        '''
        Copy the metadata from another :class:`Epoch`.
        '''
        for attr in ("labels", "durations", "name", "file_origin",
                     "description", "annotations"):
            setattr(self, attr, getattr(other, attr, None))

    def __deepcopy__(self, memo):
        cls = self.__class__
        new_ep = cls(times=self.times, durations=self.durations,
                     labels=self.labels, units=self.units,
                     name=self.name, description=self.description,
                     file_origin=self.file_origin)
        new_ep.__dict__.update(self.__dict__)
        memo[id(self)] = new_ep
        for k, v in self.__dict__.items():
            try:
                setattr(new_ep, k, deepcopy(v, memo))
            except TypeError:
                setattr(new_ep, k, v)
        return new_ep

    def duplicate_with_new_data(self, signal):
        '''
        Create a new :class:`Epoch` with the same metadata
        but different data (times, durations)
        '''
        new = self.__class__(times=signal)
        new._copy_data_complement(self)
        return new

    def time_slice(self, t_start, t_stop):
        '''
        Creates a new :class:`Epoch` corresponding to the time slice of
        the original :class:`Epoch` between (and including) times
        :attr:`t_start` and :attr:`t_stop`. Either parameter can also be None
        to use infinite endpoints for the time interval.
        '''
        _t_start = t_start
        _t_stop = t_stop
        if t_start is None:
            _t_start = -np.inf
        if t_stop is None:
            _t_stop = np.inf

        indices = (self >= _t_start) & (self <= _t_stop)
        new_epc = self[indices]
        return new_epc

    def as_array(self, units=None):
        """
        Return the epoch start times as a plain NumPy array.

        If `units` is specified, first rescale to those units.
        """
        if units:
            return self.rescale(units).magnitude
        else:
            return self.magnitude

    def as_quantity(self):
        """
        Return the epoch start times as a quantities array.
        """
        return self.view(pq.Quantity)<|MERGE_RESOLUTION|>--- conflicted
+++ resolved
@@ -151,7 +151,7 @@
                 label, time, dur in zip(labels, self.times, self.durations)]
         return '<Epoch: %s>' % ', '.join(objs)
 
-<<<<<<< HEAD
+
     def rescale(self, units):
         '''
         Return a copy of the :class:`Epoch` converted to the specified
@@ -164,7 +164,9 @@
                     description=self.description,
                     **self.annotations)
         obj.segment = self.segment
-=======
+
+        return obj
+
     def __getitem__(self, i):
         '''
         Get the item or slice :attr:`i`.
@@ -173,7 +175,6 @@
         obj._copy_data_complement(self)
         obj.durations = self.durations[i]
         obj.labels = self.labels[i]
->>>>>>> fd93910d
         return obj
 
     @property
