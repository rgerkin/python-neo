--- conflicted
+++ resolved
@@ -69,11 +69,7 @@
 
     *Optional attributes/properties*:
         :array_annotations: (dict) Dict mapping strings to numpy arrays containing annotations \
-<<<<<<< HEAD
                                    for all data points
-=======
-        for all data points
->>>>>>> b4b61447
 
     Note: Any other additional arguments are assumed to be user-specific
     metadata and stored in :attr:`annotations`,
@@ -151,11 +147,7 @@
         # but do not overwrite existing ones from slicing etc.
         # This ensures the attribute exists
         if not hasattr(self, 'array_annotations'):
-<<<<<<< HEAD
-            self.array_annotations = ArrayDict(self._check_array_annotations)
-=======
             self.array_annotations = ArrayDict(self._get_arr_ann_length())
->>>>>>> b4b61447
 
     def __repr__(self):
         '''
@@ -193,11 +185,7 @@
         obj._copy_data_complement(self)
         try:
             # Array annotations need to be sliced accordingly
-<<<<<<< HEAD
-            obj.array_annotations = self.array_annotations_at_index(i)
-=======
             obj.array_annotate(**deepcopy(self.array_annotations_at_index(i)))
->>>>>>> b4b61447
         except AttributeError:  # If Quantity was returned, not Epoch
             pass
         return obj
